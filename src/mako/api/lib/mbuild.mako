--- conflicted
+++ resolved
@@ -10,13 +10,8 @@
                       CALL_BUILDER_MARKERT_TRAIT, pass_through, markdown_rust_block, parts_from_params,
                       DELEGATE_PROPERTY_NAME, struct_type_bounds_s, scope_url_to_variant,
                       re_find_replacements, ADD_PARAM_FN, ADD_PARAM_MEDIA_EXAMPLE, upload_action_fn, METHODS_RESOURCE,
-<<<<<<< HEAD
                       method_name_to_variant, size_to_bytes, method_default_scope,
-                      is_repeated_property, setter_fn_name, ADD_SCOPE_FN, rust_doc_sanitize)
-=======
-                      method_name_to_variant, unique_type_name, size_to_bytes, method_default_scope,
                       is_repeated_property, setter_fn_name, ADD_SCOPE_FN, rust_doc_sanitize, items)
->>>>>>> 0cd22384
 
     def get_parts(part_prop):
         if not part_prop:
